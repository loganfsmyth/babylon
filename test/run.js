--- conflicted
+++ resolved
@@ -5,15 +5,11 @@
     driver = require("./driver.js");
     require("./tests.js");
     require("./tests-harmony.js");
-<<<<<<< HEAD
     require("./tests-flow.js");
+    require("./tests-jsx.js");
     require("./tests-babel.js");
-    require("./tests-jsx.js");
-=======
-    require("babelify/node_modules/babel-core/register")
+    require("babel/register")
     acorn = require("../src")
-    require("../src/loose")
->>>>>>> 44c0231c
   } else {
     driver = window;
     acorn = window.acorn;
@@ -59,20 +55,6 @@
       config: {
         parse: acorn.parse
       }
-<<<<<<< HEAD
-=======
-    },
-    Loose: {
-      config: {
-        parse: acorn.parse_dammit,
-        loose: true,
-        filter: function (test) {
-          var opts = test.options || {};
-          if (opts.loose === false) return false;
-          return (opts.ecmaVersion || 5) <= 6;
-        }
-      }
->>>>>>> 44c0231c
     }
   };
 
